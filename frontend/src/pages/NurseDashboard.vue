<template>
  <q-layout view="hHh Lpr fFf">
    <NurseHeader
      @toggle-drawer="toggleRightDrawer"
      @show-notifications="showNotifications = true"
      @show-stock-alerts="showStockAlerts = true"
      :unread-notifications-count="unreadNotificationsCount"
      :search-text="text"
      @search-input="onSearchInput"
      @clear-search="clearSearch"
      :search-results="searchResults"
      @select-search-result="selectSearchResult"
      :get-search-result-icon="getSearchResultIcon"
      :get-search-result-title="getSearchResultTitle"
      :get-search-result-subtitle="getSearchResultSubtitle"
    />

    <NurseSidebar v-model="rightDrawerOpen" :activeRoute="'nurse-dashboard'" />

    <q-page-container class="page-container-with-fixed-header">
      <!-- Greeting Section -->
      <div class="greeting-section">
        <q-card class="greeting-card">
          <q-card-section class="greeting-content">
            <h2 class="greeting-text">
              Good {{ getTimeOfDay() }}, Nurse {{ userProfile.full_name }}
            </h2>
            <p class="greeting-subtitle">
              Manage patient care and medical inventory - {{ currentDate }}
            </p>
          </q-card-section>
        </q-card>
      </div>

      <!-- Dashboard Content -->
      <div class="dashboard-content">
        <div class="dashboard-cards">
          <!-- Today's Tasks Card -->
          <q-card class="dashboard-card tasks-card" clickable @click="showTasksDialog = true">
            <q-card-section class="card-content">
              <div class="card-text">
                <div class="card-title">Today's Tasks</div>
                <div class="card-number">{{ dashboardStats.todaysTasks }}</div>
                <div class="card-description">Tasks to be completed today</div>
              </div>
              <div class="card-icon task-icon">
                <q-icon name="assignment" size="2.5rem" />
              </div>
            </q-card-section>
          </q-card>

          <!-- Patients Under Care Card -->
          <q-card class="dashboard-card patients-card" clickable @click="showPatientsDialog = true">
            <q-card-section class="card-content">
              <div class="card-text">
                <div class="card-title">Patients Under Care</div>
                <div class="card-number">{{ dashboardStats.patientsUnderCare }}</div>
                <div class="card-description">Total patients in queue</div>
              </div>
              <div class="card-icon patients-icon">
                <q-icon name="people" size="2.5rem" />
              </div>
            </q-card-section>
          </q-card>

          <!-- Vitals Checked Card -->
          <q-card class="dashboard-card vitals-card" clickable @click="showVitalsDialog = true">
            <q-card-section class="card-content">
              <div class="card-text">
                <div class="card-title">Vitals Checked</div>
                <div class="card-number">{{ dashboardStats.vitalsChecked }}</div>
                <div class="card-description">Completed patient assessments</div>
              </div>
              <div class="card-icon vitals-icon">
                <q-icon name="favorite" size="2.5rem" />
              </div>
            </q-card-section>
          </q-card>

          <!-- Medications Administered Card -->
          <q-card
            class="dashboard-card medications-card"
            clickable
            @click="showMedicationsDialog = true"
          >
            <q-card-section class="card-content">
              <div class="card-text">
                <div class="card-title">Medications Given</div>
                <div class="card-number">{{ dashboardStats.medicationsGiven }}</div>
                <div class="card-description">Total medications in inventory</div>
              </div>
              <div class="card-icon medications-icon">
                <q-icon name="medication" size="2.5rem" />
              </div>
            </q-card-section>
          </q-card>
        </div>
      </div>

      <!-- Patient Care Management System -->
      <div class="queueing-section">
        <q-card class="queueing-card">
          <q-card-section class="queueing-header">
            <h3 class="queueing-title">QUEUEING MANAGEMENT SYSTEM</h3>
            <div class="queueing-actions">
              <q-btn
                color="primary"
                label="Call Next Patient"
                icon="volume_up"
                size="md"
                @click="callNextPatient"
                :disable="allPatients.length === 0"
                class="action-btn"
              />
              <q-btn
                color="secondary"
                label="Manage Queue"
                icon="settings"
                size="md"
                @click="manageQueue"
                class="action-btn"
              />
            </div>
          </q-card-section>

          <q-card-section class="queue-panels-section">
            <!-- Consolidated Queue View with Filters -->
            <div class="row items-center q-col-gutter-sm q-mb-md">
              <div class="col-12 col-md-3">
                <q-select v-model="selectedDepartment" :options="departmentOptions" emit-value map-options label="Department" dense outlined />
              </div>
              <div class="col-6 col-md-3">
                <q-select v-model="queueTypeFilter" :options="[{ label: 'All', value: 'all' }, { label: 'Normal', value: 'normal' }, { label: 'Priority', value: 'priority' }]" emit-value map-options label="Queue Type" dense outlined />
              </div>
              <div class="col-6 col-md-3">
                <q-select v-model="sortBy" :options="[{ label: 'Position', value: 'position' }, { label: 'Enqueue Time', value: 'enqueue_time' }]" emit-value map-options label="Sort By" dense outlined />
              </div>
              <div class="col-6 col-md-3">
                <q-select v-model="sortDir" :options="[{ label: 'Ascending', value: 'asc' }, { label: 'Descending', value: 'desc' }]" emit-value map-options label="Order" dense outlined />
              </div>
            </div>

            <q-list bordered class="consolidated-queue-list">
              <q-item v-for="(patient, idx) in filteredSortedPatients" :key="`${patient.queue_type}-${patient.id}-${patient.queue_number}-${idx}`">
                <q-item-section avatar>
                  <q-avatar color="primary" text-color="white">{{ idx + 1 }}</q-avatar>
                </q-item-section>
                <q-item-section>
                  <q-item-label class="text-weight-medium">{{ patient.patient_name }}</q-item-label>
                  <q-item-label caption>
                    <q-chip dense :color="patient.queue_type === 'priority' ? 'red' : 'blue'" text-color="white" class="q-mr-sm">
                      {{ patient.queue_type === 'priority' ? 'Priority' : 'Normal' }}
                    </q-chip>
                    <q-chip dense color="teal" text-color="white" class="q-mr-sm">
                      Pos #{{ idx + 1 }}
                    </q-chip>
                    <span class="text-grey-7">{{ patient.department }}</span>
                  </q-item-label>
                </q-item-section>
                <q-item-section side>
                  <q-btn flat round icon="more_vert" />
                </q-item-section>
              </q-item>
              <q-item v-if="filteredSortedPatients.length === 0">
                <q-item-section class="text-center text-grey-7">No patients in queue</q-item-section>
              </q-item>
            </q-list>
          </q-card-section>
        </q-card>
      </div>

      <!-- My Queue Schedules -->
      <div class="queueing-section">
        <q-card class="queueing-card">
          <q-card-section class="queueing-header">
            <h3 class="queueing-title">My Queue Schedules</h3>
            <div class="queueing-actions">
              <q-btn
                color="primary"
                label="Add Schedule"
                icon="add"
                size="md"
                @click="isEditingSchedule = false; editingScheduleId = null; showQueueScheduleDialog = true; void loadAllSchedules();"
                class="action-btn"
              />
            </div>
          </q-card-section>
          <q-card-section>
            <div v-if="schedulesLoading" class="text-center text-grey-7 q-pa-md">Loading schedules...</div>
            <div v-else-if="schedules.length === 0" class="text-center text-grey-6 q-pa-md">
              No schedules yet. Create one to manage queue availability.
            </div>
            <q-list v-else>
              <q-item v-for="s in schedules" :key="s.id">
                <q-item-section>
                  <q-item-label>
                    {{ getDepartmentLabel(s.department) }}
                    <q-chip dense :color="s.is_active ? 'positive' : 'grey'" text-color="white" class="q-ml-sm">
                      {{ s.is_active ? 'Active' : 'Inactive' }}
                    </q-chip>
                    <q-chip dense :color="s.is_open ? 'positive' : 'negative'" text-color="white" class="q-ml-sm">
                      {{ s.is_open ? 'Open' : 'Closed' }}
                    </q-chip>
                  </q-item-label>
                  <q-item-label caption>
                    {{ formatTimeDisplay(s.start_time) }} - {{ formatTimeDisplay(s.end_time) }} · {{ formatDays(s.days_of_week) }}
                  </q-item-label>
                </q-item-section>
                <q-item-section side>
                  <q-btn flat dense icon="edit" color="primary" @click="editSchedule(s)" />
                  <q-btn flat dense icon="delete" color="negative" @click="deleteSchedule(s)" />
                </q-item-section>
              </q-item>
            </q-list>
          </q-card-section>
        </q-card>
      </div>

      <router-view />
    </q-page-container>

    <!-- Today's Tasks Modal -->
    <q-dialog v-model="showTasksDialog">
      <q-card class="modal-card">
        <q-card-section class="row items-center q-pb-none">
          <div class="text-h6">Today's Tasks</div>
          <q-space />
          <q-btn icon="close" flat round dense v-close-popup class="modal-close-btn" />
        </q-card-section>
        <q-card-section>
          <div class="tasks-list">
            <q-list v-if="todaysTasks.length > 0">
              <q-item v-for="task in todaysTasks" :key="task.id">
                <q-item-section avatar>
                  <q-icon :name="task.icon" :color="task.color" />
                </q-item-section>
                <q-item-section>
                  <q-item-label>{{ task.title }}</q-item-label>
                  <q-item-label caption>{{ task.description }}</q-item-label>
                </q-item-section>
                <q-item-section side>
                  <q-chip :color="task.status_color" text-color="white" :label="task.status" />
                </q-item-section>
              </q-item>
            </q-list>
            <div v-else class="empty-state">
              <q-icon name="assignment" size="3rem" color="grey-4" />
              <p class="text-grey-6">No tasks for today</p>
            </div>
          </div>
        </q-card-section>
      </q-card>
    </q-dialog>

    <!-- Patients Under Care Modal -->
    <q-dialog v-model="showPatientsDialog">
      <q-card class="modal-card">
        <q-card-section class="row items-center q-pb-none">
          <div class="text-h6">Patients Under Care</div>
          <q-space />
          <q-btn icon="close" flat round dense v-close-popup class="modal-close-btn" />
        </q-card-section>
        <q-card-section>
          <div class="patients-list">
            <q-list v-if="normalQueue.length > 0 || priorityQueue.length > 0">
              <q-item v-for="patient in normalQueue" :key="patient.id">
                <q-item-section avatar>
                  <q-icon name="person" color="primary" />
                </q-item-section>
                <q-item-section>
                  <q-item-label>{{ patient.patient_name }}</q-item-label>
                  <q-item-label caption>Queue #{{ patient.queue_number }}</q-item-label>
                </q-item-section>
                <q-item-section side>
                  <q-chip color="blue" text-color="white" label="Normal" />
                </q-item-section>
              </q-item>
              <q-item v-for="patient in priorityQueue" :key="patient.id">
                <q-item-section avatar>
                  <q-icon name="person" color="red" />
                </q-item-section>
                <q-item-section>
                  <q-item-label>{{ patient.patient_name }}</q-item-label>
                  <q-item-label caption>Queue #{{ patient.queue_number }}</q-item-label>
                </q-item-section>
                <q-item-section side>
                  <q-chip color="red" text-color="white" label="Priority" />
                </q-item-section>
              </q-item>
            </q-list>
            <div v-else class="empty-state">
              <q-icon name="people" size="3rem" color="grey-4" />
              <p class="text-grey-6">No patients in queue</p>
            </div>
          </div>
        </q-card-section>
      </q-card>
    </q-dialog>

    <!-- Vitals Checked Modal -->
    <q-dialog v-model="showVitalsDialog">
      <q-card class="modal-card">
        <q-card-section class="row items-center q-pb-none">
          <div class="text-h6">Vitals Checked</div>
          <q-space />
          <q-btn icon="close" flat round dense v-close-popup class="modal-close-btn" />
        </q-card-section>
        <q-card-section>
          <div class="vitals-list">
            <q-list v-if="completedAssessments.length > 0">
              <q-item v-for="assessment in completedAssessments" :key="assessment.id">
                <q-item-section avatar>
                  <q-icon name="favorite" color="green" />
                </q-item-section>
                <q-item-section>
                  <q-item-label>{{ assessment.patient_name }}</q-item-label>
                  <q-item-label caption>{{ assessment.vitals_summary }}</q-item-label>
                </q-item-section>
                <q-item-section side>
                  <q-chip color="green" text-color="white" label="Completed" />
                </q-item-section>
              </q-item>
            </q-list>
            <div v-else class="empty-state">
              <q-icon name="favorite" size="3rem" color="grey-4" />
              <p class="text-grey-6">No completed assessments yet</p>
            </div>
          </div>
        </q-card-section>
      </q-card>
    </q-dialog>

    <!-- Medications Modal -->
    <q-dialog v-model="showMedicationsDialog">
      <q-card class="modal-card">
        <q-card-section class="row items-center q-pb-none">
          <div class="text-h6">Medications in Inventory</div>
          <q-space />
          <q-btn icon="close" flat round dense v-close-popup class="modal-close-btn" />
        </q-card-section>
        <q-card-section>
          <div class="medications-list">
            <q-list v-if="medicines.length > 0">
              <q-item v-for="medicine in medicines" :key="medicine.id">
                <q-item-section avatar>
                  <q-icon name="medication" color="purple" />
                </q-item-section>
                <q-item-section>
                  <q-item-label>{{ medicine.medicine_name }}</q-item-label>
                  <q-item-label caption>{{ medicine.medicine_name }}</q-item-label>
                </q-item-section>
                <q-item-section side>
                  <q-chip
                    :color="
                      medicine.stock_level === 'Low'
                        ? 'red'
                        : medicine.stock_level === 'Medium'
                          ? 'orange'
                          : 'green'
                    "
                    text-color="white"
                    :label="`${medicine.current_stock} units`"
                  />
                </q-item-section>
              </q-item>
            </q-list>
            <div v-else class="empty-state">
              <q-icon name="medication" size="3rem" color="grey-4" />
              <p class="text-grey-6">No medications in inventory</p>
            </div>
          </div>
        </q-card-section>
      </q-card>
    </q-dialog>


    <!-- Queue Schedule Modal -->
    <q-dialog v-model="showQueueScheduleDialog" class="centered-dialog">
      <q-card class="dialog-card">
        <q-card-section class="dialog-header">
          <div class="text-h6">{{ isEditingSchedule ? 'Edit Queue Schedule' : 'Create Queue Schedule' }}</div>
        <q-btn icon="close" flat round dense v-close-popup class="modal-close-btn" />
        </q-card-section>
        <q-card-section class="dialog-body">
          <div class="form-container">
            <q-banner v-if="!isEditingSchedule && duplicateDeptScheduleExists" class="q-mb-md" rounded dense color="negative" text-color="white">
              A schedule already exists for {{ getDepartmentLabel(queueForm.department as DepartmentValue) }}. Please edit the existing schedule instead.
            </q-banner>
            <!-- Current Schedule Display -->
            <div v-if="currentSchedule" class="current-schedule-container">
              <div class="schedule-info">
                <div class="schedule-header">
                  <q-icon name="schedule" color="primary" size="sm" />
                  <span class="schedule-title">Current Schedule</span>
      </div>
                <div class="schedule-details">
                  <div class="schedule-row">
                    <span class="schedule-label">Department:</span>
                    <span class="schedule-value">{{ getDepartmentLabel(currentSchedule.department) }}</span>
                  </div>
                  <div class="schedule-row">
                    <span class="schedule-label">Time:</span>
                    <span class="schedule-value">{{ formatTimeDisplay(currentSchedule.start_time) }} - {{ formatTimeDisplay(currentSchedule.end_time) }}</span>
                  </div>
                  <div class="schedule-row">
                    <span class="schedule-label">Days:</span>
                    <span class="schedule-value">{{ formatDays(currentSchedule.days_of_week) }}</span>
                  </div>
                </div>
              </div>
              <div class="schedule-actions">
                <q-btn 
                  :color="currentSchedule.is_open ? 'negative' : 'positive'"
                  :label="currentSchedule.is_open ? 'Close Queue' : 'Open Queue'"
                  :icon="currentSchedule.is_open ? 'close' : 'play_arrow'"
                  @click="toggleQueueStatus"
                  :loading="togglingQueue"
                  class="queue-toggle-btn"
                />
              </div>
            </div>

            <q-select 
              v-model="queueForm.department" 
              :options="departmentOptions" 
              label="Department" 
              emit-value 
              map-options 
              outlined
              class="form-field"
            />
            <div class="row q-col-gutter-md">
              <div class="col-12 col-sm-6">
                <q-input 
                  v-model="queueForm.start_time" 
                  label="Queue Start Time" 
                  outlined
                  mask="##:## AM"
                  hint="Format: HH:MM AM/PM"
                  class="form-field"
                />
              </div>
              <div class="col-12 col-sm-6">
                <q-input 
                  v-model="queueForm.end_time" 
                  label="Queue End Time" 
                  outlined
                  mask="##:## AM"
                  hint="Format: HH:MM AM/PM"
                  class="form-field"
                />
              </div>
            </div>
            <q-select
              v-model="queueForm.days_of_week"
              :options="dayOptions"
              label="Days of Week"
              emit-value 
              map-options 
              multiple 
              use-chips
              outlined
              class="form-field"
            />
          </div>
        </q-card-section>
        <q-card-actions align="right" class="dialog-actions">
          <q-btn 
            color="positive" 
            :label="isEditingSchedule ? 'Save Changes' : 'Create Schedule'" 
            @click="saveQueueSchedule" 
            :loading="savingSchedule"
            class="save-btn"
            unelevated
          />
        </q-card-actions>
      </q-card>
    </q-dialog>

    <!-- Notifications Modal -->
    <q-dialog v-model="showNotifications" persistent>
      <q-card style="width: 400px; max-width: 90vw">
        <q-card-section class="row items-center q-pb-none">
          <div class="text-h6">Notifications</div>
          <q-space />
          <q-btn icon="close" flat round dense v-close-popup class="modal-close-btn" />
        </q-card-section>

        <q-card-section>
          <div v-if="notifications.length === 0" class="text-center text-grey-6 q-py-lg">
            No notifications yet
          </div>
          <div v-else>
            <q-list>
              <q-item
                v-for="notification in notifications"
                :key="notification.id"
                clickable
                @click="handleNotificationClick(notification)"
                :class="{ unread: !notification.isRead }"
              >
                <q-item-section avatar>
                  <q-icon
                    :name="notification.type === 'message' ? 'message' : 'info'"
                    :color="notification.type === 'message' ? 'primary' : 'grey'"
                  />
                </q-item-section>
                <q-item-section>
                  <q-item-label>{{ notification.title }}</q-item-label>
                  <q-item-label caption>{{ notification.message }}</q-item-label>
                  <q-item-label caption class="text-grey-5">{{
                    formatTime(notification.created_at)
                  }}</q-item-label>
                </q-item-section>
                <q-item-section side v-if="!notification.isRead">
                  <q-badge color="red" rounded />
                </q-item-section>
              </q-item>
            </q-list>
          </div>
        </q-card-section>

        <q-card-actions align="right" v-if="notifications.length > 0">
          <q-btn flat label="Mark All Read" @click="markAllNotificationsRead" />
          <q-btn flat label="Close" color="primary" v-close-popup />
        </q-card-actions>
      </q-card>
    </q-dialog>

    <!-- Stock Alerts Modal -->
    <q-dialog v-model="showStockAlerts" persistent>
      <q-card style="width: 700px; max-width: 95vw">
        <q-card-section class="row items-center q-pb-none">
          <div class="text-h6">Stock Alerts & Notifications</div>
          <q-space />
          <q-btn icon="close" flat round dense v-close-popup class="modal-close-btn" />
        </q-card-section>

        <q-card-section>
          <div v-if="stockAlerts.length === 0" class="text-center text-grey-6 q-py-lg">
            No stock alerts at the moment
          </div>
          <div v-else>
            <q-list>
              <q-item v-for="alert in stockAlerts" :key="alert.id" clickable>
                <q-item-section avatar>
                  <q-icon :name="getStockAlertIcon(alert.severity)" :color="alert.color" />
                </q-item-section>
                <q-item-section>
                  <q-item-label>{{ alert.title }}</q-item-label>
                  <q-item-label caption>{{ alert.message }}</q-item-label>
                  <q-item-label caption class="text-grey-5">{{ formatTime(alert.created_at) }}</q-item-label>
                </q-item-section>
                <q-item-section side>
                  <q-btn dense flat icon="done" v-if="!alert.isRead" @click="markStockAlertRead(alert.id)" />
                  <q-icon v-else name="check_circle" class="text-positive" />
                </q-item-section>
              </q-item>
            </q-list>
          </div>
        </q-card-section>

        <q-card-actions align="right" v-if="stockAlerts.length > 0">
          <q-btn flat label="Mark All Read" @click="markAllStockAlertsRead" />
          <q-btn flat label="Close" color="primary" v-close-popup />
        </q-card-actions>
      </q-card>
    </q-dialog>
  </q-layout>
</template>

<script setup lang="ts">
import { ref, computed, onMounted, onUnmounted, watch } from 'vue';
import { useRouter } from 'vue-router';
import { useQuasar } from 'quasar';
import { api } from '../boot/axios';
import NurseHeader from '../components/NurseHeader.vue';
import NurseSidebar from 'src/components/NurseSidebar.vue';
import { showVerificationToastOnce } from 'src/utils/verificationToast';
const router = useRouter();
const $q = useQuasar();
const rightDrawerOpen = ref(false);
const text = ref('');

// Type definitions for search
interface DoctorData {
  id: number;
  full_name: string;
  specialization: string;
  department?: string;
  is_available?: boolean;
  current_patients?: number;
  profile_picture?: string;
}

interface MedicineData {
  id: number;
  medicine_name: string;
  current_stock: number;
  unit_price?: number;
  minimum_stock_level?: number;
  stock_quantity?: number;
  minimum_stock?: number;
  expiry_date?: string;
  batch_number?: string;
  usage_pattern?: string;
  stock_level?: string;
}

interface PatientData {
  id: number;
  patient_name: string;
  queue_number: string;
  department?: string;
  status?: string;
  position_in_queue?: number;
  enqueue_time?: string;
  priority_level?: string;
  priority_position?: number;
}

interface SearchResult {
  type: 'patient' | 'doctor' | 'medicine';
  data: PatientData | DoctorData | MedicineData;
}

interface TaskData {
  id: number;
  title: string;
  description: string;
  icon: string;
  color: string;
  status: string;
  status_color: string;
}

interface AssessmentData {
  id: number;
  patient_name: string;
  vitals_summary: string;
  status: string;
}

// Search functionality
const searchResults = ref<SearchResult[]>([]);
const isSearching = ref(false);

// Location data
const locationData = ref<{
  city: string;
  country: string;
  latitude: number;
  longitude: number;
} | null>(null);
const locationLoading = ref(false);
const locationError = ref(false);

// Dialog states
const showTasksDialog = ref(false);
const showPatientsDialog = ref(false);
const showVitalsDialog = ref(false);
const showMedicationsDialog = ref(false);
const showNotifications = ref(false);
const showStockAlerts = ref(false);
const showQueueScheduleDialog = ref(false);
const savingSchedule = ref(false);
const currentSchedule = ref<{
  id: number;
  department: DepartmentValue;
  start_time: string;
  end_time: string;
  days_of_week: number[];
  is_active: boolean;
  is_open: boolean;
} | null>(null);
const togglingQueue = ref(false);

// Notification system
const notifications = ref<Notification[]>([]);

interface Notification {
  id: number | string;
  title: string;
  message: string;
  type: 'message' | 'system';
  isRead: boolean;
  created_at: string;
  sender_id?: number | undefined;
  conversation_id?: number | undefined;
}

// Raw notification data from backend
interface RawNotification {
  id: number;
  message?: {
    sender?: {
      full_name?: string;
      id?: number;
    };
    content?: string;
    conversation?: {
      id?: number;
    };
  };
  is_sent?: boolean;
  created_at: string;
}


// Queue data
const normalQueue = ref<PatientData[]>([]);
const priorityQueue = ref<PatientData[]>([]);

// Consolidated queue view state
type QueueTypeFilter = 'all' | 'normal' | 'priority'
const selectedDepartment = ref<DepartmentValue>('OPD')
const queueTypeFilter = ref<QueueTypeFilter>('all')
const sortBy = ref<'position' | 'enqueue_time'>('position')
const sortDir = ref<'asc' | 'desc'>('asc')

interface QueueItem extends PatientData {
  queue_type: 'normal' | 'priority'
  position?: number
}
interface ConsolidatedPatientDTO {
  id: number
  queue_number?: number | string
  patient_name: string
  department?: string
  status?: string
  position?: number
  enqueue_time?: string
  queue_type: 'normal' | 'priority'
  priority_level?: string | number
}
const allPatients = ref<QueueItem[]>([])

const parseQueueNumber = (qn: string | number | undefined): number | undefined => {
  if (qn === undefined || qn === null) return undefined
  if (typeof qn === 'number' && Number.isFinite(qn)) return qn
  const m = String(qn).match(/\d+/)
  return m ? parseInt(m[0], 10) : undefined
}

const filteredSortedPatients = computed(() => {
  let list = allPatients.value
  if (queueTypeFilter.value !== 'all') {
    list = list.filter(p => p.queue_type === queueTypeFilter.value)
  }
  const compare = (a: QueueItem, b: QueueItem) => {
    // Always prioritize patients from the priority queue over normal
    const typeRank = (q: QueueItem) => (q.queue_type === 'priority' ? 0 : 1)
    const tDiff = typeRank(a) - typeRank(b)
    if (tDiff !== 0) return tDiff

    const field = sortBy.value
    const toNum = (n: number) => (Number.isFinite(n) ? n : 0)
    const avRaw = field === 'position' ? (a.position ?? a.position_in_queue ?? a.priority_position ?? 0) : (a.enqueue_time ? Date.parse(a.enqueue_time) : 0)
    const bvRaw = field === 'position' ? (b.position ?? b.position_in_queue ?? b.priority_position ?? 0) : (b.enqueue_time ? Date.parse(b.enqueue_time) : 0)
    const av = toNum(avRaw)
    const bv = toNum(bvRaw)
    return sortDir.value === 'asc' ? av - bv : bv - av
  }
  return [...list].sort(compare)
})

// Keep selectedDepartment in sync with current schedule when available
watch(() => currentSchedule.value?.department, (dept) => {
  if (dept) selectedDepartment.value = dept
})

// Schedules list and editing state
const schedules = ref<Array<{
  id: number;
  department: DepartmentValue;
  start_time: string;
  end_time: string;
  days_of_week: number[];
  is_active: boolean;
  is_open?: boolean;
}>>([]);
const schedulesLoading = ref(false);
const isEditingSchedule = ref(false);
const editingScheduleId = ref<number | null>(null);
const duplicateDeptScheduleExists = computed(() => {
  if (!queueForm.value.department) return false;
  return schedules.value.some(s => s.department === queueForm.value.department);
});

// Queue schedule form
type DepartmentValue = 'OPD' | 'Pharmacy' | 'Appointment'

const departmentOptions = [
  { label: 'Out Patient Department', value: 'OPD' },
  { label: 'Pharmacy', value: 'Pharmacy' },
  { label: 'Appointment', value: 'Appointment' }
]

const dayOptions = [
  { label: 'Monday', value: 0 },
  { label: 'Tuesday', value: 1 },
  { label: 'Wednesday', value: 2 },
  { label: 'Thursday', value: 3 },
  { label: 'Friday', value: 4 },
  { label: 'Saturday', value: 5 },
  { label: 'Sunday', value: 6 }
]

const queueForm = ref<{
  department: DepartmentValue | null
  start_time: string
  end_time: string
  days_of_week: number[]
  is_active: boolean
}>({ 
  department: 'OPD', 
  start_time: '08:00 AM', 
  end_time: '05:00 PM', 
  days_of_week: [0,1,2,3,4], 
  is_active: true 
})

watch(() => queueForm.value.department, async (dept) => {
  if (!dept) {
    currentSchedule.value = null;
    return;
  }
  if (schedules.value.length === 0) {
    await loadAllSchedules();
  }
  const match = schedules.value.find((s) => s.department === dept);
  currentSchedule.value = match
    ? {
        id: match.id,
        department: match.department,
        start_time: match.start_time,
        end_time: match.end_time,
        days_of_week: match.days_of_week,
        is_active: match.is_active,
        is_open: match.is_open || false
      }
    : null;
});

// Medicine data
const medicines = ref<MedicineData[]>([]);

// Task and assessment data
const todaysTasks = ref<TaskData[]>([]);
const completedAssessments = ref<AssessmentData[]>([]);

const performSearch = async (query: string) => {
  if (!query.trim()) {
    searchResults.value = [];
    return;
  }

  try {
    isSearching.value = true;

    // Search patients using the correct endpoint with search parameter
    const patientsResponse = await api.get(
      `/users/nurse/patients/?search=${encodeURIComponent(query)}`,
    );
    const patients = patientsResponse.data.patients || [];

    // Search doctors using the correct endpoint with search parameter
    const doctorsResponse = await api.get(
      `/operations/available-doctors/?search=${encodeURIComponent(query)}`,
    );
    const doctors = doctorsResponse.data || [];

    // Search medicines using the correct endpoint with search parameter
    const medicinesResponse = await api.get(
      `/operations/medicine-inventory/?search=${encodeURIComponent(query)}`,
    );
    const medicines = medicinesResponse.data || [];

    searchResults.value = [
      ...patients.map((p: PatientData) => ({ type: 'patient' as const, data: p })),
      ...doctors.map((d: DoctorData) => ({ type: 'doctor' as const, data: d })),
      ...medicines.map((m: MedicineData) => ({ type: 'medicine' as const, data: m })),
    ];
  } catch (error) {
    console.error('Search error:', error);
    $q.notify({
      type: 'negative',
      message: 'Search failed',
      position: 'top',
      timeout: 3000,
    });
  } finally {
    isSearching.value = false;
  }
};

// Watch for search input changes
watch(text, (newValue: string) => {
  if (newValue && newValue.length > 2) {
    void performSearch(newValue);
  } else {
    searchResults.value = [];
  }
});

// Search result helpers
const getSearchResultIcon = (type: string) => {
  switch (type) {
    case 'patient':
      return 'person';
    case 'doctor':
      return 'medical_services';
    case 'medicine':
      return 'medication';
    default:
      return 'search';
  }
};

const getSearchResultTitle = (result: SearchResult) => {
  switch (result.type) {
    case 'patient':
      return (result.data as PatientData).patient_name || 'Unknown Patient';
    case 'doctor':
      return (result.data as DoctorData).full_name || 'Unknown Doctor';
    case 'medicine':
      return (result.data as MedicineData).medicine_name || 'Unknown Medicine';
    default:
      return 'Unknown';
  }
};

const getSearchResultSubtitle = (result: SearchResult) => {
  switch (result.type) {
    case 'patient':
      return `Queue: ${(result.data as PatientData).queue_number || 'N/A'}`;
    case 'doctor':
      return (result.data as DoctorData).specialization || 'General';
    case 'medicine':
      return `Stock: ${(result.data as MedicineData).current_stock || 0}`;
    default:
      return '';
  }
};

// Dashboard variables

// Dashboard statistics
const dashboardStats = ref({
  todaysTasks: 0,
  patientsUnderCare: 0,
  vitalsChecked: 0,
  medicationsGiven: 0,
});

// Queue management (removed duplicate declarations)

// Load dashboard statistics
const loadDashboardStats = async () => {
  try {
    // Load patients in queue (normal + priority)
    const patientsResponse = await api.get('/operations/nurse/queue/patients/');
    const totalPatients =
      patientsResponse.data.normal_queue.length + patientsResponse.data.priority_queue.length;

    // Load medicine inventory count
    const medicinesResponse = await api.get('/operations/medicine-inventory/');
    const totalMedicines = medicinesResponse.data.length;

    // Load completed patient assessments (vitals checked) - this would be from assignments
    // For now, we'll use a placeholder - in real implementation, this would come from completed assignments
    const vitalsChecked = 0; // TODO: Implement actual vitals count from completed assessments

    // Today's tasks based on actual patient data
    const todaysTasksCount =
      totalPatients > 0
        ? totalPatients + (patientsResponse.data.priority_queue.length > 0 ? 1 : 0)
        : 0;

    dashboardStats.value = {
      todaysTasks: todaysTasksCount,
      patientsUnderCare: totalPatients,
      vitalsChecked,
      medicationsGiven: totalMedicines,
    };
  } catch (error) {
    console.error('Failed to load dashboard stats:', error);
    $q.notify({
      type: 'negative',
      message: 'Failed to load dashboard statistics',
      position: 'top',
      timeout: 3000,
    });
  }
};

// Real-time time and weather
const currentTime = ref('');
const weatherData = ref<{
  temperature: number;
  condition: string;
  location: string;
  description: string;
} | null>(null);
const weatherLoading = ref(false);
const weatherError = ref(false);
let timeInterval: NodeJS.Timeout | null = null;

// Mock user profile data - replace with actual API call
const userProfile = ref<{
  first_name?: string;
  last_name?: string;
  full_name: string;
  department?: string;
  role: string;
  profile_picture: string | null;
  verification_status: string;
  email?: string;
}>({
  first_name: '',
  last_name: '',
  full_name: 'Nurse',
  department: 'General Ward',
  role: 'nurse',
  profile_picture: null,
  verification_status: 'not_submitted',
  email: '',
});


const getTimeOfDay = () => {
  const hour = new Date().getHours();
  if (hour < 12) return 'morning';
  if (hour < 18) return 'afternoon';
  return 'evening';
};

const currentDate = computed(() => {
  const now = new Date();
  return now.toLocaleDateString('en-US', {
    weekday: 'long',
    year: 'numeric',
    month: 'long',
    day: 'numeric',
  });
});


// Update current time
const updateTime = () => {
  const now = new Date();

  // Convert to 12-hour format with AM/PM beside the time
  const hour = now.getHours();
  const ampm = hour >= 12 ? 'PM' : 'AM';
  const hour12 = hour % 12 || 12;
  const minute = now.getMinutes().toString().padStart(2, '0');
  const second = now.getSeconds().toString().padStart(2, '0');

  currentTime.value = `${hour12}:${minute}:${second} ${ampm}`;
};

// Fetch weather data
const fetchWeather = async () => {
  weatherLoading.value = true;
  weatherError.value = false;

  try {
    // Get user's location (default to Manila if geolocation fails)
    let latitude = 14.5995; // Default: Manila
    let longitude = 120.9842;

    if (navigator.geolocation) {
      try {
        const position = await new Promise<GeolocationPosition>((resolve, reject) => {
          navigator.geolocation.getCurrentPosition(resolve, reject, {
            timeout: 5000,
            enableHighAccuracy: false,
          });
        });
        latitude = position.coords.latitude;
        longitude = position.coords.longitude;
      } catch {
        console.log('Geolocation failed, using default location (Manila)');
      }
    }

    // Use OpenWeatherMap API
    const apiKey = '5c328a0059938745d143138d206eb570';
    const response = await fetch(
      `https://api.openweathermap.org/data/2.5/weather?lat=${latitude}&lon=${longitude}&appid=${apiKey}&units=metric`,
    );

    if (!response.ok) {
      throw new Error('Weather API request failed');
    }

    const data = await response.json();

    weatherData.value = {
      temperature: Math.round(data.main.temp),
      condition: data.weather[0].main.toLowerCase(),
      location: data.name,
      description: data.weather[0].description,
    };
  } catch (error) {
    console.error('Weather fetch error:', error);
    weatherError.value = true;

    // Fallback weather data
    weatherData.value = {
      temperature: 22,
      condition: 'clear',
      location: 'Local Area',
      description: 'Partly cloudy',
    };
  } finally {
    weatherLoading.value = false;
  }
};

const toggleRightDrawer = () => {
  rightDrawerOpen.value = !rightDrawerOpen.value;
};


// Fetch user profile from API
const fetchUserProfile = async () => {
  try {
    const response = await api.get('/users/profile/');
    const userData = response.data.user; // The API returns nested user data

    // Check for verification status change
    const previousStatus = userProfile.value.verification_status;
    const newStatus = userData.verification_status;

    userProfile.value = {
      first_name: userData.first_name,
      last_name: userData.last_name,
      full_name: userData.full_name,
      department: userData.nurse_profile?.department,
      role: userData.role,
      profile_picture: userData.profile_picture || localStorage.getItem('profile_picture'),
      verification_status: userData.verification_status,
      email: userData.email,
    };

    // Show notification if verification status changed to approved
    if (previousStatus && previousStatus !== 'approved' && newStatus === 'approved') {
      showVerificationToastOnce(newStatus);
    }

    // Store profile picture in localStorage if available
    if (userData.profile_picture) {
      localStorage.setItem('profile_picture', userData.profile_picture);
    }

    console.log('User profile loaded:', userProfile.value);
  } catch (error) {
    console.error('Failed to fetch user profile:', error);

    // Fallback to localStorage
    const userData = localStorage.getItem('user');
    if (userData) {
      const user = JSON.parse(userData);
      userProfile.value = {
        full_name: user.full_name,
        department: user.nurse_profile?.department,
        role: user.role,
        profile_picture: user.profile_picture || null,
        verification_status: user.verification_status || 'not_submitted',
      };
    }
  }
};

// Load queue data
const loadQueueData = async () => {
  try {
    const dept = selectedDepartment.value || 'OPD'
    const response = await api.get(`/operations/nurse/queue/patients/?department=${dept}`);
    normalQueue.value = response.data.normal_queue || [];
    priorityQueue.value = response.data.priority_queue || [];
    const consolidated: ConsolidatedPatientDTO[] = Array.isArray(response.data.all_patients) ? response.data.all_patients : []
     const filtered = consolidated.filter((item) => !/^\s*jane patient\s*$/i.test(item.patient_name))
     const mapped = filtered.map((item: ConsolidatedPatientDTO) => {
        const base: QueueItem = {
          id: item.id,
          patient_name: item.patient_name,
          queue_number: String(item.queue_number ?? ''),
          queue_type: item.queue_type,
        }
        if (item.department !== undefined) base.department = item.department
        if (item.status !== undefined) base.status = item.status
        if (item.enqueue_time !== undefined) base.enqueue_time = item.enqueue_time
        if (item.priority_level !== undefined) base.priority_level = typeof item.priority_level === 'string' ? item.priority_level : String(item.priority_level)
 
        const derivedPosition = parseQueueNumber(item.queue_number) ?? item.position
        if (derivedPosition !== undefined) {
          base.position = derivedPosition
          if (item.queue_type === 'normal') base.position_in_queue = derivedPosition
          else base.priority_position = derivedPosition
        }
 
        return base
      })
      const unique = new Map<string, QueueItem>()
      for (const p of mapped) {
        unique.set(`${p.queue_type}|${p.id}|${p.queue_number}`, p)
      }
      allPatients.value = Array.from(unique.values())
    console.log(`NurseDashboard queues loaded: normal=${normalQueue.value.length}, priority=${priorityQueue.value.length}, all=${allPatients.value.length}`)
  } catch (error) {
    console.error('Failed to load queue data:', error);
  }
};

// WebSocket for real-time queue updates
const queueWebSocket = ref<WebSocket | null>(null)
const setupQueueWebSocket = (restart = false) => {
  try {
    if (restart && queueWebSocket.value) {
      try { queueWebSocket.value.close() } catch (err) { console.debug('Ignoring WebSocket close error', err) }
      queueWebSocket.value = null
    }
    const protocol = window.location.protocol === 'https:' ? 'wss:' : 'ws:'
    const base = new URL(api.defaults.baseURL || `http://${window.location.hostname}:8000/api`)
    const backendHost = base.hostname
    const backendPort = base.port || (base.protocol === 'https:' ? '443' : '80')
    const dept = selectedDepartment.value || 'OPD'
    const wsUrl = `${protocol}//${backendHost}:${backendPort}/ws/queue/${dept}/`
    const ws = new WebSocket(wsUrl)
    queueWebSocket.value = ws
    ws.onopen = () => {
      console.log('NurseDashboard WebSocket connected')
    }
    ws.onmessage = (event) => {
      try {
        const data = JSON.parse(event.data)
        if (data.type === 'queue_status' || data.type === 'queue_status_update' || data.type === 'queue_schedule' || data.type === 'queue_schedule_update' || data.type === 'queue_notification') {
          void loadQueueData()
          console.log(`NurseDashboard queues refreshed via WebSocket: type=${data.type}, department=${dept}`)
        }
      } catch (e) {
        console.warn('Invalid WS message for NurseDashboard', e)
      }
    }
    ws.onclose = () => {
      console.log('NurseDashboard WebSocket disconnected')
      setTimeout(() => setupQueueWebSocket(true), 5000)
    }
  } catch (e) {
    console.warn('Failed to setup NurseDashboard WebSocket', e)
  }
}

// Load all queue schedules for current nurse
const loadAllSchedules = async () => {
  try {
    schedulesLoading.value = true;
    const response = await api.get('/operations/queue/schedules/');
    schedules.value = response.data || [];
    
    // Fetch actual queue status for all departments to get real is_open state
    try {
      const statusResponse = await api.get('/operations/queue/status/');
      const queueStatuses = statusResponse.data || [];
      
      // Update schedules with actual queue status
      schedules.value = schedules.value.map(schedule => {
        const status = queueStatuses.find((s: { department: string }) => s.department === schedule.department);
        return {
          ...schedule,
          is_open: status ? status.is_open : false
        };
      });
    } catch (statusError) {
      console.error('Failed to fetch queue statuses:', statusError);
    }
    
    // Update current schedule to selected department match, else first
    const dept = queueForm.value.department;
    const match = dept ? schedules.value.find((s) => s.department === dept) : schedules.value[0];
    currentSchedule.value = match
      ? {
          id: match.id,
          department: match.department,
          start_time: match.start_time,
          end_time: match.end_time,
          days_of_week: match.days_of_week,
          is_active: match.is_active,
          is_open: match.is_open || false,
        }
      : null;
  } catch (error) {
    console.error('Failed to load schedules:', error);
    schedules.value = [];
  } finally {
    schedulesLoading.value = false;
  }
};

// Load medicine data
const loadMedicineData = async () => {
  try {
    const response = await api.get('/operations/medicine-inventory/');
    medicines.value = response.data;
  } catch (error) {
    console.error('Failed to load medicine data:', error);
  }
};

// Load today's tasks based on patient data
const loadTodaysTasks = async () => {
  try {
    const tasks = [];

    // Get queue data to generate tasks
    const queueResponse = await api.get('/operations/nurse/queue/patients/');
    const totalPatients =
      queueResponse.data.normal_queue.length + queueResponse.data.priority_queue.length;

    // Generate tasks based on actual patient data
    if (totalPatients > 0) {
      tasks.push({
        id: 1,
        title: 'Patient Management',
        description: `Assess ${totalPatients} patients in queue`,
        icon: 'assignment',
        color: 'primary',
        status: 'Pending',
        status_color: 'orange',
      });

      if (queueResponse.data.priority_queue.length > 0) {
        tasks.push({
          id: 2,
          title: 'Priority Patient Care',
          description: `Attend to ${queueResponse.data.priority_queue.length} priority patients`,
          icon: 'emergency',
          color: 'red',
          status: 'Urgent',
          status_color: 'red',
        });
      }
    }

    todaysTasks.value = tasks;
  } catch (error) {
    console.error('Failed to load tasks:', error);
    todaysTasks.value = [];
  }
};

// Load completed assessments
const loadCompletedAssessments = () => {
  try {
    // This would typically come from a backend endpoint for completed assessments
    // For now, we'll use empty array as assessments are completed through the patient assessment page
    completedAssessments.value = [];
  } catch (error) {
    console.error('Failed to load completed assessments:', error);
    completedAssessments.value = [];
  }
};

// Queue management methods
const callNextPatient = async () => {
  try {
    const dept = selectedDepartment.value || 'OPD'
    const resp = await api.post('/operations/queue/start-processing/', { department: dept })
    const data = resp?.data
    $q.notify({
      type: 'positive',
      message: data?.patient ? `Started processing: ${data.patient.name} (#${data.current_serving}).` : 'Started processing next patient.',
      position: 'top'
    })
    await loadQueueData()
  } catch (error) {
    console.error('Failed to start queue processing:', error)
    $q.notify({ type: 'negative', message: 'Failed to start next patient', position: 'top' })
  }
};

const manageQueue = async () => {
  await loadAllSchedules();
  isEditingSchedule.value = false;
  editingScheduleId.value = null;
  showQueueScheduleDialog.value = true;
};

const convertTo12Hour = (time24: string): string => {
  const [hours = '00', minutes = '00'] = time24.split(':');
  const h = parseInt(hours, 10);
  const ampm = h >= 12 ? 'PM' : 'AM';
  const h12 = h % 12 || 12;
  return `${h12.toString().padStart(2, '0')}:${minutes} ${ampm}`;
};

const editSchedule = (s: { id: number; department: DepartmentValue; start_time: string; end_time: string; days_of_week: number[]; is_active: boolean; is_open?: boolean; }) => {
  isEditingSchedule.value = true;
  editingScheduleId.value = s.id;
  queueForm.value = {
    department: s.department,
    start_time: convertTo12Hour(s.start_time),
    end_time: convertTo12Hour(s.end_time),
    days_of_week: [...s.days_of_week],
    is_active: s.is_active
  };
  currentSchedule.value = {
    id: s.id,
    department: s.department,
    start_time: s.start_time,
    end_time: s.end_time,
    days_of_week: s.days_of_week,
    is_active: s.is_active,
    is_open: s.is_open || false
  };
  showQueueScheduleDialog.value = true;
};

const deleteSchedule = async (s: { id: number; department: DepartmentValue; }) => {
  const confirm = window.confirm(`Delete schedule for ${getDepartmentLabel(s.department)}?`);
  if (!confirm) return;
  try {
    await api.delete(`/operations/queue/schedules/${s.id}/`);
    $q.notify({ type: 'positive', message: 'Schedule deleted' });
    await loadAllSchedules();
  } catch (error) {
    console.error('Failed to delete schedule:', error);
    $q.notify({ type: 'negative', message: 'Failed to delete schedule' });
  }
};

const saveQueueSchedule = async () => {
  if (!queueForm.value.department) {
    $q.notify({ type: 'negative', message: 'Please select a department' })
    return
  }
  
  // Validate time format
  if (!queueForm.value.start_time || !queueForm.value.end_time) {
    $q.notify({ type: 'negative', message: 'Please enter both start and end times' })
    return
  }
  
  // Validate days selection
  if (!queueForm.value.days_of_week || queueForm.value.days_of_week.length === 0) {
    $q.notify({ type: 'negative', message: 'Please select at least one day of the week' })
    return
  }
  
  savingSchedule.value = true
  
  // Convert 12-hour format to 24-hour format for backend
  const convertTo24Hour = (time12: string): string => {
    const parts = time12.split(' ')
    if (parts.length !== 2) {
      throw new Error('Invalid time format. Expected "HH:MM AM/PM"')
    }
    
    const [time, period] = parts
    if (!time || !period) {
      throw new Error('Invalid time format. Expected "HH:MM AM/PM"')
    }
    
    const timeParts = time.split(':')
    if (timeParts.length !== 2) {
      throw new Error('Invalid time format. Expected "HH:MM"')
    }
    
    const [hours, minutes] = timeParts
    if (!hours || !minutes) {
      throw new Error('Invalid time format. Expected "HH:MM"')
    }
    
    let hour24 = parseInt(hours)
    
    if (period === 'PM' && hour24 !== 12) {
      hour24 += 12
    } else if (period === 'AM' && hour24 === 12) {
      hour24 = 0
    }
    
    return `${hour24.toString().padStart(2, '0')}:${minutes}`
  }

  // Prepare the request data - ensure proper format
  const requestData = {
    department: queueForm.value.department,
    start_time: convertTo24Hour(queueForm.value.start_time), // Convert to 24-hour format
    end_time: convertTo24Hour(queueForm.value.end_time),     // Convert to 24-hour format
    days_of_week: queueForm.value.days_of_week.map(day => Number(day)), // Ensure integers
    is_active: true // Always set to true since we removed the toggle
  }
  
  console.log('User profile:', userProfile.value)
  console.log('Sending queue schedule request:', requestData)
  
  try {
    const response = isEditingSchedule.value && editingScheduleId.value != null
      ? await api.put(`/operations/queue/schedules/${editingScheduleId.value}/`, requestData)
      : await api.post('/operations/queue/schedules/', requestData)
    console.log('Queue schedule saved successfully:', response.data)
    $q.notify({ type: 'positive', message: isEditingSchedule.value ? 'Queue schedule updated successfully' : 'Queue schedule created successfully' })
    await loadAllSchedules(); // Refresh schedules and current schedule display
    showQueueScheduleDialog.value = false
    // Reset form and editing state
    isEditingSchedule.value = false;
    editingScheduleId.value = null;
    queueForm.value = { 
      department: 'OPD', 
      start_time: '08:00 AM', 
      end_time: '05:00 PM', 
      days_of_week: [0,1,2,3,4], 
      is_active: true 
    }
  } catch (error: unknown) {
    console.error('Failed to save queue schedule:', error)
    let errorMessage = 'Failed to save queue schedule'
    
    // Type guard for axios error
    if (error && typeof error === 'object' && 'response' in error) {
      const axiosError = error as { response?: { data?: unknown; status?: number }; message?: string }
      console.error('Error response data:', axiosError.response?.data)
      console.error('Error status:', axiosError.response?.status)

      const data = axiosError.response?.data
      if (data && typeof data === 'object' && data !== null) {
        const obj = data as Record<string, unknown>
        console.error('Error object keys:', Object.keys(obj))
        console.error('Full error object:', obj)
        
        // Handle specific error cases
        if (obj.error && typeof obj.error === 'string') {
          errorMessage = obj.error
        } else if (obj.non_field_errors && Array.isArray(obj.non_field_errors)) {
          errorMessage = obj.non_field_errors.join(', ')
        } else {
          // Handle field-specific validation errors
          const errorFields = Object.entries(obj).filter(([, value]) => Array.isArray(value) && value.length > 0)
          if (errorFields.length > 0) {
            const firstErrorField = errorFields[0]
            if (firstErrorField) {
              const [field, errors] = firstErrorField
              errorMessage = `${field}: ${Array.isArray(errors) ? errors[0] : errors}`
            }
          } else {
            const [firstKey, value] = Object.entries(obj)[0] ?? ['error', 'Failed to create queue schedule']
            if (Array.isArray(value) && value.length > 0 && typeof value[0] === 'string') {
              errorMessage = `${firstKey}: ${value[0]}`
            } else if (typeof value === 'string') {
              errorMessage = `${firstKey}: ${value}`
            }
          }
        }
      } else if (axiosError.message) {
        errorMessage = axiosError.message
      }
    } else if (error instanceof Error) {
      errorMessage = error.message
    }
    
    $q.notify({ type: 'negative', message: errorMessage })
  } finally {
    savingSchedule.value = false
  }
};

// Fetch current schedule for the nurse
const fetchCurrentSchedule = async () => {
  try {
    const response = await api.get('/operations/queue/schedules/')
    if (response.data && response.data.length > 0) {
      // Get the first (most recent) schedule
      const schedule = response.data[0]
      
      // Fetch actual queue status to get real is_open state
      let actualIsOpen = schedule.is_open || false
      try {
        const statusResponse = await api.get(`/operations/queue/status/?department=${schedule.department}`)
        if (statusResponse.data) {
          actualIsOpen = statusResponse.data.is_open || false
        }
      } catch (statusError) {
        console.warn('Failed to fetch queue status, using schedule data:', statusError)
      }
      
      currentSchedule.value = {
        id: schedule.id,
        department: schedule.department,
        start_time: schedule.start_time,
        end_time: schedule.end_time,
        days_of_week: schedule.days_of_week,
        is_active: schedule.is_active,
        is_open: actualIsOpen
      }
    } else {
      currentSchedule.value = null
    }
  } catch (error) {
    console.error('Failed to fetch current schedule:', error)
    currentSchedule.value = null
  }
};

// Toggle queue status (open/close)
const toggleQueueStatus = async () => {
  if (!currentSchedule.value) return
  
  togglingQueue.value = true
  const newStatus = !currentSchedule.value.is_open
  
  const requestData = {
    department: currentSchedule.value.department,
    is_open: newStatus
  }
  
  console.log('Toggling queue status:', requestData)
  
  try {
    const response = await api.post('/operations/queue/status/', requestData)
    console.log('Queue status updated successfully:', response.data)
    
    // Update the local state
    if (currentSchedule.value) {
      currentSchedule.value.is_open = newStatus
      const idx = schedules.value.findIndex(s => s.id === currentSchedule.value!.id)
      if (idx !== -1) {
        const item = schedules.value[idx]
        if (item) item.is_open = newStatus
      }
    }
    
    // Use the message from the backend if available, otherwise use default
    const message = response.data?.message || (newStatus 
      ? 'Queue is now OPEN! Patients have been notified.' 
      : 'Queue is now CLOSED.')
    
    $q.notify({ 
      type: 'positive', 
      message,
      position: 'top',
      timeout: 4000
    })
    
  } catch (error: unknown) {
    console.error('Failed to toggle queue status:', error)
    let errorMessage = 'Failed to update queue status'
    
    if (error && typeof error === 'object' && 'response' in error) {
      const axiosError = error as { response?: { data?: unknown; status?: number }; message?: string }
      console.error('Error response data:', axiosError.response?.data)
      console.error('Error status:', axiosError.response?.status)
      
      const data = axiosError.response?.data
      if (data && typeof data === 'object' && data !== null) {
        const obj = data as Record<string, unknown>
        console.error('Error object keys:', Object.keys(obj))
        console.error('Full error object:', obj)
        
        if (obj.error && typeof obj.error === 'string') {
          errorMessage = obj.error
        } else if (obj.non_field_errors && Array.isArray(obj.non_field_errors)) {
          errorMessage = obj.non_field_errors.join(', ')
        } else {
          // Handle field-specific validation errors
          const errorFields = Object.entries(obj).filter(([, value]) => Array.isArray(value) && value.length > 0)
          if (errorFields.length > 0) {
            const firstErrorField = errorFields[0]
            if (firstErrorField) {
              const [field, errors] = firstErrorField
              errorMessage = `${field}: ${Array.isArray(errors) ? errors[0] : errors}`
            }
          } else {
            const [firstKey, value] = Object.entries(obj)[0] ?? ['error', 'Failed to update queue status']
            if (Array.isArray(value) && value.length > 0 && typeof value[0] === 'string') {
              errorMessage = `${firstKey}: ${value[0]}`
            } else if (typeof value === 'string') {
              errorMessage = `${firstKey}: ${value}`
            }
          }
        }
      } else if (axiosError.message) {
        errorMessage = axiosError.message
      }
    } else if (error instanceof Error) {
      errorMessage = error.message
    }
    
    $q.notify({ type: 'negative', message: errorMessage })
  } finally {
    togglingQueue.value = false
  }
};

// Helper functions for formatting
const getDepartmentLabel = (value: DepartmentValue): string => {
  const option = departmentOptions.find(opt => opt.value === value)
  return option ? option.label : value
};

const formatTimeDisplay = (time24: string): string => {
  const [hours, minutes] = time24.split(':')
  if (!hours || !minutes) return time24
  const hour = parseInt(hours)
  const ampm = hour >= 12 ? 'PM' : 'AM'
  const hour12 = hour % 12 || 12
  return `${hour12}:${minutes} ${ampm}`
};

const formatDays = (days: number[]): string => {
  const dayNames = ['Monday', 'Tuesday', 'Wednesday', 'Thursday', 'Friday', 'Saturday', 'Sunday']
  return days.map(day => dayNames[day]).join(', ')
};


// Notification functions
const unreadNotificationsCount = computed(() => {
  return notifications.value.filter((n) => !n.isRead).length;
});

const loadNotifications = async (): Promise<void> => {
  try {
    console.log('📬 Loading notifications...');

    // Load message notifications
    const messageResponse = await api.get('/operations/messaging/notifications/');
    const messageNotifications = messageResponse.data || [];

    // Load system notifications (medicine stock alerts, analytics alerts)
    const systemNotifications = await loadSystemNotifications();

    // Combine and format all notifications
    const allNotifications = [
      ...formatMessageNotifications(messageNotifications),
      ...systemNotifications,
    ];

    // Sort by creation date (newest first)
    notifications.value = allNotifications.sort(
      (a, b) => new Date(b.created_at).getTime() - new Date(a.created_at).getTime(),
    );

    console.log('✅ Notifications loaded:', notifications.value.length);
  } catch (error: unknown) {
    console.error('❌ Error loading notifications:', error);
    $q.notify({
      type: 'negative',
      message: 'Failed to load notifications',
    });
  }
};

// Format message notifications from backend
const formatMessageNotifications = (rawNotifications: RawNotification[]): Notification[] => {
  return rawNotifications.map((notif) => ({
    id: notif.id,
    title: `New message from ${notif.message?.sender?.full_name || 'Unknown'}`,
    message: notif.message?.content || 'You have a new message',
    type: 'message' as const,
    isRead: notif.is_sent || false,
    created_at: notif.created_at,
    sender_id: notif.message?.sender?.id,
    conversation_id: notif.message?.conversation?.id,
  }));
};

// Load system notifications (medicine stock, analytics alerts)
const loadSystemNotifications = async (): Promise<Notification[]> => {
  const systemNotifications: Notification[] = [];

  try {
    // Check for low medicine stock
    const medicineResponse = await api.get('/operations/medicine-inventory/');
    const medicines = (medicineResponse.data || []) as Array<{ stock_quantity?: number; minimum_stock?: number }>;

    const lowStockMedicines = medicines.filter(
      (med) => Number(med.stock_quantity ?? 0) <= Number(med.minimum_stock ?? 0),
    );

    if (lowStockMedicines.length > 0) {
      systemNotifications.push({
        id: `low-stock-${Date.now()}`,
        title: 'Low Medicine Stock Alert',
        message: `${lowStockMedicines.length} medicine(s) are running low on stock`,
        type: 'system',
        isRead: false,
        created_at: new Date().toISOString(),
      });
    }
  } catch (error) {
    console.error('Error loading system notifications:', error);
  }

  return systemNotifications;
};

// Stock Alerts types and state
 type StockSeverity = 'low' | 'critical' | 'expiry';
 interface StockAlert {
   id: string | number;
   title: string;
   message: string;
   severity: StockSeverity;
   color: string;
   created_at: string;
   isRead: boolean;
 }

 const stockAlerts = ref<StockAlert[]>([]);
 const READ_STOCK_KEY = 'read_stock_alert_ids';
 const loadReadStockAlertIds = (): Set<string> => {
   try {
     const raw = localStorage.getItem(READ_STOCK_KEY);
     const arr = raw ? (JSON.parse(raw) as string[]) : [];
     return new Set(Array.isArray(arr) ? arr : []);
   } catch {
     return new Set<string>();
   }
 };
 const persistReadStockAlertIds = (ids: Set<string>) => {
   try {
     localStorage.setItem(READ_STOCK_KEY, JSON.stringify(Array.from(ids)));
   } catch {
     // ignore
   }
 };
 const readStockAlertIds = ref<Set<string>>(loadReadStockAlertIds());

 const getStockAlertIcon = (severity: StockSeverity) => {
   if (severity === 'critical') return 'error';
   if (severity === 'low') return 'warning_amber';
   return 'schedule';
 };

 const loadStockAlerts = async (): Promise<void> => {
   try {
     const res = await api.get('/operations/medicine-inventory/');
     const list = Array.isArray(res.data?.results) ? res.data.results : res.data;
     const medicines: MedicineData[] = Array.isArray(list) ? list : [] as unknown as MedicineData[];

     const alerts: StockAlert[] = [];
     const now = new Date();
     const soonThresholdDays = 30;

     for (const med of medicines) {
       const name = med.medicine_name ?? 'Unknown Medicine';
       const current = Number(med.current_stock ?? med.stock_quantity ?? 0);
       const minLevel = Number(med.minimum_stock_level ?? med.minimum_stock ?? 0);
       const expiryStr = med.expiry_date ?? undefined;

       if (current === 0) {
         const id = `out-${med.id}`;
         alerts.push({
           id,
           title: `${name} is out of stock`,
           message: 'Please restock immediately.',
           severity: 'critical',
           color: 'negative',
           created_at: new Date().toISOString(),
           isRead: readStockAlertIds.value.has(String(id)),
         });
         continue;
       }
 
       if (!Number.isNaN(minLevel) && current <= minLevel) {
         const id = `low-${med.id}`;
         alerts.push({
           id,
           title: `${name} is running low on stock`,
           message: `Current quantity: ${current} units`,
           severity: 'low',
           color: 'warning',
           created_at: new Date().toISOString(),
           isRead: readStockAlertIds.value.has(String(id)),
         });
       }
 
       if (expiryStr) {
         const expiry = new Date(expiryStr);
         const diffDays = Math.round((expiry.getTime() - now.getTime()) / (1000 * 60 * 60 * 24));
         if (diffDays >= 0 && diffDays <= soonThresholdDays && current > 0) {
           const id = `exp-${med.id}`;
           alerts.push({
             id,
             title: `${name} will expire in ${diffDays} days`,
             message: `Current quantity: ${current} units`,
             severity: 'expiry',
             color: 'orange',
             created_at: new Date().toISOString(),
             isRead: readStockAlertIds.value.has(String(id)),
           });
         }
       }
     }

     stockAlerts.value = alerts.sort(
       (a, b) => new Date(b.created_at).getTime() - new Date(a.created_at).getTime(),
     );
   } catch (error) {
     console.error('Failed to load stock alerts:', error);
     stockAlerts.value = [];
     $q.notify({ type: 'negative', message: 'Failed to load stock alerts' });
   }
 };

 watch(showStockAlerts, (val) => {
  if (val) {
    void loadStockAlerts();
  }
});

// Mark stock alerts as read
const markStockAlertRead = (id: string | number): void => {
  const key = String(id);
  if (!readStockAlertIds.value.has(key)) {
    readStockAlertIds.value.add(key);
    persistReadStockAlertIds(readStockAlertIds.value);
  }
  stockAlerts.value = stockAlerts.value.map((a) => (
    a.id === id ? { ...a, isRead: true } : a
  ));
};

const markAllStockAlertsRead = (): void => {
  for (const a of stockAlerts.value) {
    readStockAlertIds.value.add(String(a.id));
  }
  persistReadStockAlertIds(readStockAlertIds.value);
  stockAlerts.value = stockAlerts.value.map((a) => ({ ...a, isRead: true }));
};

const handleNotificationClick = (notification: Notification): void => {
  // Mark as read
  notification.isRead = true;

  // If it's a message notification, navigate to messaging
  if (notification.type === 'message') {
    showNotifications.value = false;
    void router.push('/nurse-messaging');
  }
};

const markAllNotificationsRead = async (): Promise<void> => {
  try {
    // Mark all notifications as read locally
    notifications.value.forEach((notification) => {
      notification.isRead = true;
    });

    // Mark message notifications as read on backend
    const messageNotifications = notifications.value.filter((n) => n.type === 'message');
    for (const notification of messageNotifications) {
      try {
        await api.post(`/operations/messaging/notifications/${notification.id}/mark-sent/`);
      } catch (error) {
        console.error('Error marking notification as read:', error);
      }
    }

    // Update the notification count
    await loadNotifications();

    $q.notify({
      type: 'positive',
      message: 'All notifications marked as read',
    });
  } catch (error) {
    console.error('Error marking notifications as read:', error);
    $q.notify({
      type: 'negative',
      message: 'Failed to mark notifications as read',
    });
  }
};

const formatTime = (dateString: string): string => {
  const date = new Date(dateString);
  return date.toLocaleTimeString('en-US', {
    hour: 'numeric',
    minute: '2-digit',
    hour12: true,
  });
};

// Search input handler
const onSearchInput = (value: string) => {
  if (value && value.length > 2) {
    void performSearch(value);
  } else {
    searchResults.value = [];
  }
};

// Clear search
const clearSearch = () => {
  text.value = '';
  searchResults.value = [];
};

// Select search result
const selectSearchResult = (result: SearchResult) => {
  searchResults.value = [];
  text.value = '';

  // Navigate based on result type
  switch (result.type) {
    case 'patient':
      void router.push('/nurse-patient-assessment');
      break;
    case 'doctor':
      $q.notify({
        type: 'info',
        message: `Selected doctor: ${getSearchResultTitle(result)}`,
        position: 'top',
      });
      break;
    case 'medicine':
      void router.push('/nurse-medicine-inventory');
      break;
  }
};

// Fetch location data
const fetchLocation = async () => {
  locationLoading.value = true;
  locationError.value = false;

  try {
    if (navigator.geolocation) {
      const position = await new Promise<GeolocationPosition>((resolve, reject) => {
        navigator.geolocation.getCurrentPosition(resolve, reject, {
          timeout: 5000,
          enableHighAccuracy: false,
        });
      });

      // Use reverse geocoding to get city name
      const response = await fetch(
        `https://api.openweathermap.org/geo/1.0/reverse?lat=${position.coords.latitude}&lon=${position.coords.longitude}&limit=1&appid=5c328a0059938745d143138d206eb570`,
      );

      if (response.ok) {
        const data = await response.json();
        if (data.length > 0) {
          locationData.value = {
            city: data[0].name,
            country: data[0].country,
            latitude: position.coords.latitude,
            longitude: position.coords.longitude,
          };
        }
      }
    }
  } catch (error) {
    console.error('Location fetch error:', error);
    locationError.value = true;
    // Fallback location
    locationData.value = {
      city: 'Manila',
      country: 'PH',
      latitude: 14.5995,
      longitude: 120.9842,
    };
  } finally {
    locationLoading.value = false;
  }
};

onMounted(() => {
  // Load user profile data from API
  void fetchUserProfile();

  // Load dashboard statistics
  void loadDashboardStats();

  // Load queue and medicine data
  void loadQueueData();
  setupQueueWebSocket();
  void loadMedicineData();

  // Load task and assessment data
  void loadTodaysTasks();
  void loadCompletedAssessments();

  // Load notifications
  void loadNotifications();

  // Load existing queue schedules
  void loadAllSchedules();
  
  // Ensure current schedule is available for toggling
  void fetchCurrentSchedule();

  // Initialize real-time features
  updateTime(); // Set initial time
  timeInterval = setInterval(updateTime, 1000); // Update every second

  // Fetch weather data
  void fetchWeather();

  // Fetch location data
  void fetchLocation();

  // Refresh weather every 30 minutes
  setInterval(() => void fetchWeather(), 30 * 60 * 1000);

  // Refresh dashboard stats every 5 minutes
  setInterval(() => void loadDashboardStats(), 5 * 60 * 1000);

  // Refresh user profile every 30 seconds to check for verification status updates
  setInterval(() => {
    void fetchUserProfile();
  }, 30000);

  // More frequent verification status check (every 10 seconds)
  setInterval(() => {
    void fetchUserProfile();
  }, 10000);
});

// Removed profile picture storage sync: initials-only avatar

<<<<<<< HEAD
  // Cleanup on component unmount
  onUnmounted(() => {
    if (timeInterval) {
      clearInterval(timeInterval);
    }
  });
=======
// Cleanup on component unmount
onUnmounted(() => {
  if (timeInterval) {
    clearInterval(timeInterval);
  }

  // Clean up storage event listener
  window.removeEventListener('storage', handleStorageChange);

  // Close queue WebSocket
  if (queueWebSocket.value) {
    try { queueWebSocket.value.close() } catch (err) { console.debug('Ignoring WebSocket close error', err) }
    queueWebSocket.value = null
  }
});
>>>>>>> 08739028
</script>

<style scoped>
/* Header Styles */
.prototype-header {
  background: linear-gradient(135deg, #667eea 0%, #764ba2 100%);
  color: white;
}

.header-toolbar {
  display: flex;
  align-items: center;
  justify-content: space-between;
  padding: 0 16px;
  min-height: 64px;
}

.header-left {
  flex: 1;
  display: flex;
  align-items: center;
  margin-left: 16px;
}

.header-right {
  display: flex;
  align-items: center;
  gap: 12px;
}

.menu-toggle-btn {
  color: white;
}

.notification-btn {
  color: white;
}

/* Pills for time, weather, location */
.time-pill,
.weather-pill,
.location-pill {
  display: flex;
  align-items: center;
  gap: 6px;
  background: rgba(255, 255, 255, 0.15);
  border-radius: 20px;
  padding: 6px 12px;
  backdrop-filter: blur(10px);
  border: 1px solid rgba(255, 255, 255, 0.2);
}

.time-text,
.weather-text,
.location-text {
  font-size: 13px;
  font-weight: 500;
  color: white;
}

.weather-loading,
.weather-error,
.location-loading,
.location-error {
  background: rgba(255, 255, 255, 0.1);
  opacity: 0.7;
}

/* Mobile Header Layout */
.mobile-header-layout {
  display: none;
  flex-direction: column;
  padding: 8px 16px;
  gap: 12px;
}

.header-top-row {
  display: flex;
  align-items: center;
  justify-content: space-between;
}

.header-info {
  display: flex;
  align-items: center;
  gap: 8px;
  flex: 1;
  justify-content: center;
}

.header-bottom-row {
  display: flex;
  align-items: center;
}

/* Responsive Design */
@media (max-width: 768px) {
  .header-toolbar {
    display: none;
  }

  .mobile-header-layout {
    display: flex;
  }

  .time-pill,
  .weather-pill,
  .location-pill {
    padding: 4px 8px;
    font-size: 12px;
  }

  .time-text,
  .weather-text,
  .location-text {
    font-size: 11px;
  }
}

.page-background {
  background: #f5f5f5;
  min-height: 100vh;
  position: relative;
}

.search-container {
  display: flex;
  justify-content: center;
  width: 100%;
  padding: 0 20px;
  position: relative;
}

.search-results {
  position: absolute;
  top: 100%;
  left: 0;
  right: 0;
  background: white;
  border: 1px solid #e0e0e0;
  border-radius: 8px;
  box-shadow: 0 4px 12px rgba(0, 0, 0, 0.1);
  z-index: 1000;
  max-height: 300px;
  overflow-y: auto;
}

.search-input {
  max-width: 600px;
  width: 100%;
}

/* Real-time info styles */
.real-time-info {
  display: flex;
  align-items: center;
  gap: 20px;
  margin-left: 20px;
}

.time-display,
.weather-display,
.weather-loading,
.weather-error {
  display: flex;
  align-items: center;
  gap: 8px;
  color: white;
  font-size: 14px;
}

.time-text,
.weather-text,
.weather-location {
  font-size: 14px;
  font-weight: 500;
  color: white;
}

.weather-location {
  font-size: 12px;
  opacity: 0.8;
}

/* Greeting Section Styles */
.greeting-section {
  padding: 30px 20px;
  margin-bottom: 20px;
}

.greeting-content {
  max-width: 1200px;
  margin: 0 auto;
}

.greeting-text {
  color: #333;
  font-size: 28px;
  font-weight: 600;
  margin: 0 0 8px 0;
}

.greeting-subtitle {
  color: #666;
  font-size: 16px;
  margin: 0;
  font-weight: 400;
}

/* Carousel Section Styles */
.carousel-section {
  padding: 20px;
  margin-bottom: 20px;
}

.dashboard-carousel {
  border-radius: 12px;
  overflow: hidden;
  box-shadow: 0 4px 12px rgba(0, 0, 0, 0.1);
  max-width: 1200px;
  margin: 0 auto;
}

/* Dashboard Statistics Styles */
.stats-section {
  padding: 20px;
  margin-bottom: 20px;
}

.stats-grid {
  display: grid;
  grid-template-columns: repeat(auto-fit, minmax(250px, 1fr));
  gap: 20px;
  max-width: 1200px;
  margin: 0 auto;
}

.stat-card {
  border-radius: 12px;
  box-shadow: 0 4px 12px rgba(0, 0, 0, 0.1);
  transition:
    transform 0.2s ease,
    box-shadow 0.2s ease;
  cursor: pointer;
}

.stat-card:hover {
  transform: translateY(-4px);
  box-shadow: 0 8px 24px rgba(0, 0, 0, 0.15);
}

.stat-icon {
  margin-bottom: 10px;
}

.stat-number {
  font-size: 2.5rem;
  font-weight: bold;
  margin-bottom: 5px;
}

.stat-label {
  font-size: 1rem;
  color: #666;
  margin-bottom: 10px;
}

.tasks-breakdown {
  margin-top: 10px;
  font-size: 0.9rem;
}

.task-item {
  margin: 2px 0;
}

.task-type {
  padding: 2px 8px;
  border-radius: 12px;
  font-weight: 500;
}

.task-type.urgent {
  background: rgba(244, 67, 54, 0.1);
  color: #f44336;
}

.task-type.routine {
  background: rgba(76, 175, 80, 0.1);
  color: #4caf50;
}

/* Card-specific colors */
.patients-card .stat-icon {
  color: #2196f3;
}

.tasks-card .stat-icon {
  color: #ff9800;
}

.vitals-card .stat-icon {
  color: #e91e63;
}

.medications-card .stat-icon {
  color: #4caf50;
}

.q-header {
  background: #286660 !important;
}

.q-toolbar {
  background: #286660 !important;
}

.q-avatar {
  background: white;
  border-radius: 8px;
}

.q-avatar img {
  width: 100%;
  height: 100%;
  object-fit: contain;
}

/* Drawer Styles */
.drawer-content {
  height: 100%;
  display: flex;
  flex-direction: column;
}

.user-profile-section {
  padding: 20px;
  text-align: center;
  border-bottom: 1px solid #e0e0e0;
  background: #f8f9fa;
}

.profile-picture-container {
  position: relative;
  display: inline-block;
  margin-bottom: 15px;
}

.profile-avatar {
  border: 3px solid #1e7668 !important;
  border-radius: 50% !important;
  overflow: hidden !important;
}

.clickable-avatar {
  cursor: pointer;
  transition: transform 0.2s ease, box-shadow 0.2s ease;
}

.clickable-avatar:hover {
  transform: scale(1.05);
  box-shadow: 0 4px 12px rgba(30, 118, 104, 0.3);
}


.profile-placeholder {
  width: 100%;
  height: 100%;
  display: flex !important;
  align-items: center;
  justify-content: center;
  background: #286660 !important;
  color: white !important;
  font-weight: 600;
  font-size: 1.5rem;
  border-radius: 50%;
  position: relative;
  z-index: 1;
}


.user-info {
  margin-top: 10px;
}

.user-name {
  margin: 0 0 5px 0;
  color: #333;
  font-size: 18px;
  font-weight: 600;
}

.clickable-name {
  cursor: pointer;
  transition: color 0.2s ease;
}

.clickable-name:hover {
  color: #1e7668;
}

.user-specialization {
  margin: 0 0 10px 0;
  color: #666;
  font-size: 14px;
}

.navigation-menu {
  flex: 1;
  padding: 10px 0;
}

.nav-item {
  margin: 4px 16px;
  border-radius: 8px;
  transition: all 0.3s ease;
}

.nav-item.active {
  background: #286660;
  color: white;
}

.nav-item.active .q-icon {
  color: white;
}

.nav-item:hover:not(.active) {
  background: #f5f5f5;
}

.logout-section {
  position: absolute;
  bottom: 0;
  left: 0;
  right: 0;
  padding: 20px;
  border-top: 1px solid #e0e0e0;
  background: #f8f9fa;
}

.logout-btn {
  width: 100%;
  border-radius: 8px;
  font-weight: 600;
  text-transform: uppercase;
}

/* Safe Area Support */
.safe-area-top {
  padding-top: env(safe-area-inset-top);
}

.safe-area-bottom {
  padding-bottom: env(safe-area-inset-bottom);
}

/* Responsive Design - Mobile and Web Support */
@media (max-width: 768px) {
  .mobile-header-layout {
    display: flex !important;
  }

  .header-toolbar {
    display: none !important;
  }

  /* Mobile header positioning */
  .prototype-header {
    position: fixed !important;
    top: 0 !important;
    left: 0 !important;
    right: 0 !important;
    z-index: 2000 !important;
    padding-top: max(env(safe-area-inset-top), 8px) !important;
  }

  /* Ensure main content doesn't overlap header */
  .q-page {
    padding-top: calc(env(safe-area-inset-top) + 120px) !important;
  }
}

/* Desktop Header Layout */
@media (min-width: 769px) {
  .mobile-header-layout {
    display: none;
  }

  .prototype-header .header-toolbar {
    display: flex;
  }
}

/* Mobile Header Layout */
.mobile-header-layout {
  display: flex;
  flex-direction: column;
  width: 100%;
}

.header-top-row {
  display: flex;
  align-items: center;
  justify-content: space-between;
  padding: 8px 16px;
  min-height: 48px;
}

.header-bottom-row {
  padding: 0 16px 8px;
}

.header-info {
  display: flex;
  align-items: center;
  gap: 12px;
  flex: 1;
  justify-content: center;
}

/* Prototype Header Styles */
.prototype-header {
  background: #286660;
  box-shadow: 0 2px 8px rgba(0, 0, 0, 0.1);
}

.header-toolbar {
  padding: 0 24px;
  min-height: 64px;
}

.menu-toggle-btn {
  color: white;
  margin-right: 16px;
}

.header-left {
  flex: 1;
  display: flex;
  align-items: center;
}

.header-right {
  display: flex;
  align-items: center;
  gap: 24px;
}

.search-container {
  width: 100%;
  max-width: 500px;
}

.search-input {
  background: white;
  border-radius: 8px;
}

.notification-btn {
  color: white;
}

/* Time and Weather Display Styles */
.time-display {
  display: flex;
  align-items: center;
  gap: 4px;
  color: white;
  font-size: 12px;
}

.weather-display {
  display: flex;
  align-items: center;
  gap: 4px;
  color: white;
  font-size: 12px;
}

.weather-loading,
.weather-error {
  display: flex;
  align-items: center;
  gap: 4px;
  color: white;
  font-size: 12px;
}

.time-text,
.weather-text {
  font-weight: 500;
}

.weather-location {
  font-size: 10px;
  opacity: 0.8;
}

/* Pill-shaped elements for time, weather, and location */
.time-pill,
.weather-pill,
.location-pill {
  display: flex;
  align-items: center;
  gap: 6px;
  background: white;
  color: #286660;
  font-size: 14px;
  font-weight: 500;
  padding: 6px 12px;
  border-radius: 20px;
  box-shadow: 0 2px 4px rgba(0, 0, 0, 0.1);
}

.time-text,
.weather-text,
.location-text {
  white-space: nowrap;
}

.weather-loading,
.weather-error {
  display: flex;
  align-items: center;
  gap: 6px;
  color: white;
  font-size: 14px;
  font-weight: 500;
}

/* Prototype Sidebar Styles */
.prototype-sidebar {
  background: white;
  border-right: 1px solid #e0e0e0;
  position: relative;
}

.sidebar-content {
  height: 100%;
  display: flex;
  flex-direction: column;
  padding-bottom: 80px; /* Space for footer */
}

.logo-section {
  padding: 20px;
  border-bottom: 1px solid #e0e0e0;
  display: flex;
  justify-content: space-between;
  align-items: center;
}

.logo-container {
  display: flex;
  align-items: center;
  gap: 12px;
}

.logo-text {
  font-size: 20px;
  font-weight: 700;
  color: #286660;
}

.menu-btn {
  color: #666;
}

.sidebar-user-profile {
  padding: 24px 20px;
  border-bottom: 1px solid #e0e0e0;
  text-align: center;
}

.profile-picture-container {
  position: relative;
  display: inline-block;
  margin-bottom: 16px;
}


.verified-badge {
  position: absolute;
  top: -5px;
  right: -5px;
  background: white;
  border-radius: 50%;
  width: 20px;
  height: 20px;
  display: flex;
  align-items: center;
  justify-content: center;
  font-size: 12px;
}

.user-name {
  font-size: 16px;
  font-weight: 600;
  color: #333;
  margin: 0 0 4px 0;
}

.user-role {
  font-size: 14px;
  color: #666;
  margin: 0 0 12px 0;
}

.navigation-menu {
  flex: 1;
  padding: 16px 0;
}

.nav-item {
  margin: 4px 16px;
  border-radius: 8px;
  transition: all 0.3s ease;
}

.nav-item.active {
  background: #286660;
  color: white;
}

.nav-item.active .q-icon {
  color: white;
}

.nav-item:hover:not(.active) {
  background: #f5f5f5;
}

.sidebar-footer {
  position: absolute;
  bottom: 0;
  left: 0;
  right: 0;
  padding: 20px;
  border-top: 1px solid #e0e0e0;
  background: #f8f9fa;
}

/* Page Container with Background */
.page-container-with-fixed-header {
  background: #f8f9fa;
  min-height: 100vh;
  position: relative;
}

/* Greeting Section */
.greeting-section {
  padding: 24px;
  background: transparent;
}

.greeting-card {
  background: rgba(255, 255, 255, 0.9);
  backdrop-filter: blur(20px);
  border-radius: 16px;
  border: 1px solid rgba(255, 255, 255, 0.3);
  box-shadow: 0 8px 32px rgba(0, 0, 0, 0.1);
  transition: all 0.3s ease;
  overflow: hidden;
  position: relative;
  max-width: 1200px;
  margin: 0 auto;
}

.greeting-card::before {
  content: '';
  position: absolute;
  top: 0;
  left: 0;
  right: 0;
  height: 4px;
  background: linear-gradient(90deg, #286660, #6ca299, #b8d2ce);
  border-radius: 16px 16px 0 0;
}

.greeting-content {
  padding: 24px;
}

.greeting-text {
  font-size: 28px;
  font-weight: 700;
  color: #333;
  margin: 0 0 8px 0;
}

.greeting-subtitle {
  font-size: 16px;
  color: #666;
  margin: 0;
}

/* Dashboard Content */
.dashboard-content {
  padding: 24px;
  max-width: 1200px;
  margin: 0 auto;
}

.dashboard-cards {
  display: grid;
  grid-template-columns: repeat(4, 1fr);
  gap: 24px;
  margin-bottom: 32px;
}

/* Responsive design for smaller screens */
@media (max-width: 1200px) {
  .dashboard-cards {
    grid-template-columns: repeat(2, 1fr);
  }
}

@media (max-width: 768px) {
  .prototype-header {
    padding-top: max(env(safe-area-inset-top), 8px);
  }

  .header-toolbar {
    padding: 0 16px;
    min-height: 56px;
    padding-top: max(env(safe-area-inset-top), 4px);
  }

  .header-right {
    gap: 12px;
  }

  .search-container {
    max-width: 300px;
  }

  .time-pill,
  .weather-pill,
  .location-pill {
    font-size: 12px;
    padding: 4px 8px;
  }

  /* Mobile Header Layout */
  .header-top-row {
    padding: 4px 12px;
    min-height: 44px;
  }

  .header-bottom-row {
    padding: 0 12px 6px;
  }

  .header-info {
    gap: 8px;
  }

  .time-display,
  .weather-display,
  .weather-loading,
  .weather-error {
    font-size: 11px;
  }

  .time-text,
  .weather-text {
    font-size: 11px;
  }

  .weather-location {
    font-size: 9px;
  }

  /* Hide time display on mobile to save space */
  .time-display {
    display: none;
  }

  /* Make weather display more compact */
  .weather-display {
    flex-direction: column;
    align-items: flex-start;
    gap: 2px;
  }

  .weather-location {
    display: none;
  }

  .greeting-section {
    padding: 16px;
  }

  .greeting-content {
    padding: 20px;
  }

  .dashboard-content {
    padding: 16px;
  }

  .dashboard-cards {
    grid-template-columns: 1fr;
    gap: 16px;
    margin-bottom: 24px;
  }

  .card-content {
    padding: 20px;
    flex-direction: column;
    align-items: flex-start;
    gap: 12px;
  }

  .card-title {
    font-size: 1.1rem;
  }

  .card-number {
    font-size: 2.2rem;
    align-self: flex-end;
  }

  .card-description {
    font-size: 0.85rem;
  }

  .card-icon {
    margin-left: 0;
    align-self: flex-end;
  }

  .queueing-section {
    padding: 0 16px 16px;
  }

  .queueing-header {
    padding: 20px;
  }

  .queueing-title {
    font-size: 1.3rem;
  }

  .queueing-actions {
    flex-direction: column;
    align-items: center;
  }

  .action-btn {
    min-width: 200px;
    width: 100%;
    max-width: 280px;
  }

  .queue-panels-section {
    padding: 16px;
  }

  .queue-panels-container {
    grid-template-columns: 1fr;
    gap: 16px;
  }

  .queue-panel {
    padding: 16px;
    min-height: 150px;
  }
}

.dashboard-card {
  background: rgba(255, 255, 255, 0.25);
  backdrop-filter: blur(20px);
  -webkit-backdrop-filter: blur(20px);
  border-radius: 16px;
  border: 1px solid rgba(255, 255, 255, 0.3);
  box-shadow: 0 8px 32px rgba(0, 0, 0, 0.1);
  transition: all 0.3s ease;
  overflow: hidden;
  position: relative;
}

.dashboard-card::before {
  content: '';
  position: absolute;
  top: 0;
  left: 0;
  right: 0;
  height: 4px;
  background: linear-gradient(90deg, #286660, #6ca299, #b8d2ce);
  border-radius: 16px 16px 0 0;
}

.dashboard-card:hover {
  transform: translateY(-4px);
  background: rgba(255, 255, 255, 0.35);
  backdrop-filter: blur(25px);
  -webkit-backdrop-filter: blur(25px);
  box-shadow: 0 12px 40px rgba(0, 0, 0, 0.15);
}

.card-content {
  display: flex;
  justify-content: space-between;
  align-items: center;
  padding: 24px;
}

.card-text {
  flex: 1;
}

.card-title {
  font-size: 1.2rem;
  font-weight: 600;
  color: #2c3e50;
  margin-bottom: 8px;
  text-shadow: 0 1px 2px rgba(255, 255, 255, 0.8);
}

.card-number {
  font-size: 2.5rem;
  font-weight: 700;
  color: #286660;
  margin: 8px 0;
  text-align: center;
  text-shadow: 0 1px 2px rgba(255, 255, 255, 0.8);
}

.card-description {
  font-size: 0.9rem;
  color: #34495e;
  line-height: 1.4;
  text-shadow: 0 1px 2px rgba(255, 255, 255, 0.6);
}

.card-icon {
  margin-left: 16px;
  filter: drop-shadow(0 2px 4px rgba(0, 0, 0, 0.1));
  opacity: 0.8;
  transition: all 0.3s ease;
}

.dashboard-card:hover .card-icon {
  opacity: 1;
  transform: scale(1.1);
}

/* Colorful and relevant icons - matching Doctor Dashboard colors */
.task-icon {
  color: #2196f3; /* Blue for tasks/appointments */
}

.patients-icon {
  color: #4caf50; /* Green for patients */
}

.vitals-icon {
  color: #ff9800; /* Orange for completed/vitals */
}

.medications-icon {
  color: #9c27b0; /* Purple for medications/assessment */
}

/* Queueing Section */
.queueing-section {
  padding: 0 24px 24px;
  max-width: 1200px;
  margin: 0 auto;
}

.queueing-card {
  background: rgba(255, 255, 255, 0.9);
  backdrop-filter: blur(20px);
  border-radius: 16px;
  border: 1px solid rgba(255, 255, 255, 0.3);
  box-shadow: 0 8px 32px rgba(0, 0, 0, 0.1);
  overflow: hidden;
}

.queueing-header {
  text-align: center;
  padding: 24px;
  border-bottom: 1px solid rgba(0, 0, 0, 0.1);
}

.queueing-title {
  font-size: 1.5rem;
  font-weight: 700;
  color: #333;
  margin: 0 0 20px 0;
}

.queueing-actions {
  display: flex;
  gap: 16px;
  justify-content: center;
  flex-wrap: wrap;
}

.action-btn {
  min-width: 180px;
}

.queue-panels-section {
  padding: 24px;
}

.queue-panels-container {
  display: grid;
  grid-template-columns: 1fr 1fr;
  gap: 24px;
}

.queue-panel {
  background: rgba(255, 255, 255, 0.7);
  border-radius: 12px;
  border: 1px solid rgba(0, 0, 0, 0.1);
  padding: 20px;
  min-height: 200px;
}

.queue-panel-title {
  font-size: 1.1rem;
  font-weight: 600;
  color: #333;
  margin: 0 0 16px 0;
  text-align: center;
}

.queue-content {
  text-align: center;
}

.empty-queue {
  color: #666;
  font-style: italic;
  padding: 40px 20px;
}

.queue-list {
  /* Patient list styling will be added when patient data is implemented */
  padding: 0;
}

/* Modal Styles */
.modal-card {
  min-width: 500px;
  max-width: 600px;
  max-height: 80vh;
  border-radius: 12px;
  box-shadow: 0 8px 32px rgba(0, 0, 0, 0.2);
}

.modal-close-btn {
  padding: 4px;
  transition: all 0.2s ease;
}

/* Desktop close button styling */
@media (min-width: 769px) {
  .modal-close-btn {
    padding: 6px;
    min-width: 36px;
    min-height: 36px;
    font-size: 18px;
  }

  .modal-close-btn:hover {
    background: rgba(0, 0, 0, 0.1);
    border-radius: 50%;
  }
}

.modal-card .q-card-section {
  padding: 20px;
}

.modal-card .text-h6 {
  font-size: 1.5rem;
  font-weight: 600;
  color: #286660;
  margin: 0;
}

.modal-card .q-list {
  max-height: 400px;
  overflow-y: auto;
}

.modal-card .q-item {
  padding: 12px 0;
  border-bottom: 1px solid #f0f0f0;
}

.modal-card .q-item:last-child {
  border-bottom: none;
}

.modal-card .q-item-section {
  padding: 0 8px;
}

.modal-card .q-item-label {
  font-size: 1rem;
  font-weight: 500;
  color: #333;
}

.modal-card .q-item-label.caption {
  font-size: 0.875rem;
  color: #666;
  margin-top: 4px;
}

.modal-card .q-chip {
  font-size: 0.75rem;
  font-weight: 500;
  padding: 4px 8px;
  border-radius: 12px;
}

/* Empty state styling */
.empty-state {
  display: flex;
  flex-direction: column;
  align-items: center;
  justify-content: center;
  padding: 40px 20px;
  text-align: center;
}

.empty-state .q-icon {
  margin-bottom: 16px;
}

.empty-state p {
  margin: 0;
  font-size: 1rem;
  font-weight: 500;
}

@media (max-width: 480px) {
  .prototype-header {
    padding-top: max(env(safe-area-inset-top), 12px);
  }

  .header-toolbar {
    padding: 0 12px;
    min-height: 52px;
    padding-top: max(env(safe-area-inset-top), 6px);
  }

  /* Mobile Header Layout - Extra Small */
  .header-top-row {
    padding: 2px 8px;
    min-height: 40px;
  }

  .header-bottom-row {
    padding: 0 8px 4px;
  }

  .header-info {
    gap: 6px;
  }

  .time-display,
  .weather-display,
  .weather-loading,
  .weather-error {
    font-size: 10px;
  }

  .time-text,
  .weather-text {
    font-size: 10px;
  }

  /* Make weather even more compact */
  .weather-display {
    flex-direction: row;
    align-items: center;
    gap: 2px;
  }

  .weather-location {
    display: none;
  }

  .header-right {
    gap: 8px;
  }

  .search-container {
    max-width: 200px;
  }

  .time-pill,
  .weather-pill,
  .location-pill {
    font-size: 11px;
    padding: 3px 6px;
  }

  .greeting-section {
    padding: 12px;
  }

  .greeting-content {
    padding: 16px;
  }

  .greeting-text {
    font-size: 24px;
  }

  .greeting-subtitle {
    font-size: 14px;
  }

  .dashboard-content {
    padding: 12px;
  }

  .dashboard-cards {
    gap: 12px;
    margin-bottom: 20px;
  }

  .card-content {
    padding: 16px;
  }

  .card-title {
    font-size: 1rem;
  }

  .card-number {
    font-size: 2rem;
  }

  .card-description {
    font-size: 0.8rem;
  }

  .queueing-section {
    padding: 0 12px 12px;
  }

  .queueing-header {
    padding: 16px;
  }

  .queueing-title {
    font-size: 1.2rem;
  }

  .action-btn {
    min-width: 180px;
    padding: 12px 16px;
  }

  .queue-panels-section {
    padding: 12px;
  }

  .queue-panel {
    padding: 12px;
    min-height: 120px;
  }

  .queue-panel-title {
    font-size: 1rem;
  }

  .notification-btn {
    padding: 8px;
  }

  .menu-toggle-btn {
    padding: 8px;
  }
}

/* Global Modal Safe Area Support */
@media (max-width: 768px) {
  :deep(.q-dialog) {
    padding: 0 !important;
    margin: 0 !important;
  }

  :deep(.q-dialog__inner) {
    padding: max(env(safe-area-inset-top), 20px) max(env(safe-area-inset-right), 8px)
      max(env(safe-area-inset-bottom), 8px) max(env(safe-area-inset-left), 8px) !important;
    margin: 0 !important;
    min-height: 100vh !important;
    display: flex !important;
    align-items: flex-start !important;
    justify-content: center !important;
    padding-top: max(env(safe-area-inset-top), 20px) !important;
  }

  :deep(.q-dialog__inner > div) {
    max-height: calc(
      100vh - max(env(safe-area-inset-top), 20px) - max(env(safe-area-inset-bottom), 8px)
    ) !important;
    width: 100% !important;
    max-width: calc(
      100vw - max(env(safe-area-inset-left), 8px) - max(env(safe-area-inset-right), 8px)
    ) !important;
    margin: 0 !important;
  }

  .modal-card {
    min-width: unset;
    width: 100%;
    max-width: 100%;
    margin: 0;
    border-radius: 12px;
    max-height: calc(
      100vh - max(env(safe-area-inset-top), 20px) - max(env(safe-area-inset-bottom), 8px)
    );
    overflow-y: auto;
  }

  .modal-card .q-card-section {
    padding: 16px;
  }

  .modal-card .text-h6 {
    font-size: 1.25rem;
  }

  .modal-close-btn {
    padding: 8px !important;
    min-width: 44px !important;
    min-height: 44px !important;
    font-size: 20px !important;
    background: rgba(0, 0, 0, 0.1) !important;
    border-radius: 50% !important;
  }

  .modal-close-btn:hover {
    background: rgba(0, 0, 0, 0.2) !important;
  }
}

@media (max-width: 480px) {
  :deep(.q-dialog__inner) {
    padding: max(env(safe-area-inset-top), 24px) max(env(safe-area-inset-right), 4px)
      max(env(safe-area-inset-bottom), 4px) max(env(safe-area-inset-left), 4px) !important;
  }

  :deep(.q-dialog__inner > div) {
    max-height: calc(
      100vh - max(env(safe-area-inset-top), 24px) - max(env(safe-area-inset-bottom), 4px)
    ) !important;
    max-width: calc(
      100vw - max(env(safe-area-inset-left), 4px) - max(env(safe-area-inset-right), 4px)
    ) !important;
  }

  .modal-card {
    border-radius: 8px;
    max-height: calc(
      100vh - max(env(safe-area-inset-top), 24px) - max(env(safe-area-inset-bottom), 4px)
    );
  }

  .modal-close-btn {
    padding: 10px !important;
    min-width: 48px !important;
    min-height: 48px !important;
    font-size: 22px !important;
    background: rgba(0, 0, 0, 0.1) !important;
    border-radius: 50% !important;
  }

  .modal-close-btn:hover {
    background: rgba(0, 0, 0, 0.2) !important;
  }
}

/* Queue Schedule Modal Styles */
.centered-dialog {
  display: flex;
  align-items: center;
  justify-content: center;
}

.dialog-card {
  min-width: 480px;
  max-width: 600px;
  border-radius: 12px;
  box-shadow: 0 8px 32px rgba(0,0,0,0.12);
}

.dialog-header {
  border-bottom: 1px solid var(--q-separator-color);
  padding-bottom: 16px;
  display: flex;
  justify-content: space-between;
  align-items: center;
}

.dialog-body {
  padding: 24px 24px 16px 24px;
}

.form-container {
  display: flex;
  flex-direction: column;
  gap: 20px;
}

.form-field {
  width: 100%;
}

.toggle-container {
  display: flex;
  align-items: center;
  justify-content: center;
  padding: 16px 0;
  border-bottom: 1px solid var(--q-separator-color);
  margin-bottom: 16px;
}

.dialog-actions {
  padding: 16px 24px;
  border-top: 1px solid var(--q-separator-color);
  gap: 8px;
  justify-content: flex-end;
}

.save-btn {
  font-weight: 600;
  min-width: 140px;
}

/* Current Schedule Styles */
.current-schedule-container {
  background: #f8f9fa;
  border: 1px solid #e9ecef;
  border-radius: 8px;
  padding: 16px;
  margin-bottom: 20px;
  display: flex;
  justify-content: space-between;
  align-items: flex-start;
  gap: 16px;
}

.schedule-info {
  flex: 1;
}

.schedule-header {
  display: flex;
  align-items: center;
  gap: 8px;
  margin-bottom: 12px;
}

.schedule-title {
  font-weight: 600;
  color: #495057;
  font-size: 14px;
}

.schedule-details {
  display: flex;
  flex-direction: column;
  gap: 4px;
}

.schedule-row {
  display: flex;
  gap: 8px;
  font-size: 13px;
}

.schedule-label {
  font-weight: 500;
  color: #6c757d;
  min-width: 80px;
}

.schedule-value {
  color: #495057;
}

.schedule-actions {
  display: flex;
  align-items: center;
}

.queue-toggle-btn {
  font-weight: 600;
  min-width: 120px;
}

/* Responsive adjustments */
@media (max-width: 600px) {
  .current-schedule-container {
    flex-direction: column;
    align-items: stretch;
  }
  
  .schedule-actions {
    justify-content: center;
    margin-top: 12px;
  }
  
  .queue-toggle-btn {
    width: 100%;
  }
}
</style><|MERGE_RESOLUTION|>--- conflicted
+++ resolved
@@ -2122,30 +2122,12 @@
 
 // Removed profile picture storage sync: initials-only avatar
 
-<<<<<<< HEAD
-  // Cleanup on component unmount
-  onUnmounted(() => {
-    if (timeInterval) {
-      clearInterval(timeInterval);
-    }
-  });
-=======
 // Cleanup on component unmount
 onUnmounted(() => {
   if (timeInterval) {
     clearInterval(timeInterval);
   }
-
-  // Clean up storage event listener
-  window.removeEventListener('storage', handleStorageChange);
-
-  // Close queue WebSocket
-  if (queueWebSocket.value) {
-    try { queueWebSocket.value.close() } catch (err) { console.debug('Ignoring WebSocket close error', err) }
-    queueWebSocket.value = null
-  }
 });
->>>>>>> 08739028
 </script>
 
 <style scoped>
